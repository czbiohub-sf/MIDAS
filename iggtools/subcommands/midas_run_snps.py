--- conflicted
+++ resolved
@@ -14,18 +14,12 @@
 from iggtools.common.bowtie2 import build_bowtie2_db, bowtie2_align, samtools_sort, samtools_index, bowtie2_index_exists, _keep_read
 from iggtools.params.schemas import snps_profile_schema, snps_pileup_schema, format_data, snps_chunk_summary_schema
 from iggtools.models.sample import Sample
-<<<<<<< HEAD
 from iggtools.models.species import Species, collect_units_per_chunk, parse_species
 
 
 DEFAULT_MARKER_DEPTH = 5.0
 DEFAULT_MARKER_MEDIAN_DEPTH = 0
-=======
-from iggtools.models.species import Species, collect_units_per_chunk
-
-
-DEFAULT_MARKER_DEPTH = 5.0
->>>>>>> e165948f
+
 
 DEFAULT_ALN_MAPID = 94.0
 DEFAULT_ALN_MAPQ = 10
@@ -458,19 +452,12 @@
                 if reads_overlap:
                     # Keep the FWD read, split the REV reads
                     (nm_out_rev, nm_in_rev, ngaps_ri_rev, ngaps_ro_rev) = mismatches_within_overlaps(alns["rev"], reads_overlap, "rev")
-<<<<<<< HEAD
                     #assert nm_out_rev + nm_in_rev == dict(alns["rev"].tags)['NM']
 
                     # Keep the REV read, split the FWD reads
                     (nm_out_fwd, nm_in_fwd, ngaps_ri_fwd, ngaps_ro_fwd) = mismatches_within_overlaps(alns["fwd"], reads_overlap, "fwd")
                     #assert nm_out_fwd + nm_in_fwd == dict(alns["fwd"].tags)['NM']
-=======
-                    assert nm_out_rev + nm_in_rev == dict(alns["rev"].tags)['NM']
-
-                    # Keep the REV read, split the FWD reads
-                    (nm_out_fwd, nm_in_fwd, ngaps_ri_fwd, ngaps_ro_fwd) = mismatches_within_overlaps(alns["fwd"], reads_overlap, "fwd")
-                    assert nm_out_fwd + nm_in_fwd == dict(alns["fwd"].tags)['NM']
->>>>>>> e165948f
+
 
                     # Update the overlap by substracting the number of gaps in the fwd overlap region
                     reads_overlap = reads_overlap - ngaps_ri_fwd
@@ -494,7 +481,7 @@
 
                     # TODO: loose end => this gives me error using ibd data
                     debug_string = "\t".join([str(b1), str(b2), str(reads_overlap), str(len(alns["fwd"].query_alignment_sequence[b1:])), str(len(alns["rev"].query_alignment_sequence[:b2+1])), str(overlap_pass)])
-<<<<<<< HEAD
+
                     #assert reads_overlap == len(alns["fwd"].query_alignment_sequence[b1:]), debug_string
                     #assert reads_overlap == len(alns["rev"].query_alignment_sequence[:b2+1]), debug_string
                     #assert len(alns["fwd"].query_alignment_sequence[b1:]) == len(alns["rev"].query_alignment_sequence[:b2+1])
@@ -502,15 +489,7 @@
                     #if False and reads_overlap != len(alns["rev"].query_alignment_sequence[:b2+1]) and overlap_pass:
                     #    debug_overlap(alns)
                     #    print(debug_string)
-=======
-                    assert reads_overlap == len(alns["fwd"].query_alignment_sequence[b1:]), debug_string
-                    assert reads_overlap == len(alns["rev"].query_alignment_sequence[:b2+1]), debug_string
-                    assert len(alns["fwd"].query_alignment_sequence[b1:]) == len(alns["rev"].query_alignment_sequence[:b2+1])
-
-                    if reads_overlap != len(alns["rev"].query_alignment_sequence[:b2+1]) and overlap_pass:
-                        debug_overlap(alns)
-                        print(debug_string)
->>>>>>> e165948f
+
 
                     # Only use the higher quality base in the overlap region for downstream pileup
                     f = alns["fwd"].query_qualities[b1:]
@@ -821,12 +800,7 @@
         sample = Sample(args.sample_name, args.midas_outdir, "snps")
         sample.create_dirs(["outdir", "tempdir"], args.debug, quiet=True)
 
-<<<<<<< HEAD
         species_list = parse_species(args)
-=======
-        species_list = args.species_list.split(",") if args.species_list else []
-
->>>>>>> e165948f
 
         # Prepare Bowtie2 genome database path and name, prebuilt or to be built.
         if args.prebuilt_bowtie2_indexes:
@@ -851,11 +825,8 @@
 
 
         # Pileup species: abundant and/or listed species. We don't recommend pileup on too many empty species.
-<<<<<<< HEAD
         species_ids_of_interest = species_list if args.select_threshold == -1 else sample.select_species(args, species_list)
-=======
-        species_ids_of_interest = species_list if args.marker_depth == -1 else sample.select_species(args.marker_depth, species_list)
->>>>>>> e165948f
+
         species_counts = len(species_ids_of_interest)
 
         sample.create_species_subdirs(species_ids_of_interest, "temp", args.debug, quiet=True)
@@ -898,10 +869,6 @@
             samtools_sort(species_bam, species_sorted_bam, args.debug, args.num_cores)
             samtools_index(species_sorted_bam, args.debug, args.num_cores)
             command(f"rm -rf {species_bam}", quiet=True)
-<<<<<<< HEAD
-=======
-
->>>>>>> e165948f
         tsprint(f"CZ::filter_bam_by_proper_pair::finish")
 
 
